--- conflicted
+++ resolved
@@ -44,12 +44,8 @@
 
 lazy val brushfireFinatra = project.
   in(file("brushfire-finatra")).
-<<<<<<< HEAD
-  dependsOn(brushfireCore)
+  dependsOn(brushfireTraining)
 
 lazy val brushfireMondrian = project.
   in(file("brushfire-mondrian")).
-  disablePlugins(sbtassembly.AssemblyPlugin)
-=======
-  dependsOn(brushfireTraining)
->>>>>>> 10235de1
+  disablePlugins(sbtassembly.AssemblyPlugin)